--- conflicted
+++ resolved
@@ -18,11 +18,8 @@
 futures = "0.3.31"
 regex = "1.10.2"
 lazy_static = "1.4.0"
-<<<<<<< HEAD
 x-chain-vm = { path = "./submodules/x-chain-vm" }
-=======
 once_cell = "1.19"
->>>>>>> 359931bd
 
 [lib]
 path = "src/lib.rs"
